--- conflicted
+++ resolved
@@ -1,10 +1,6 @@
 module Ui.Chooser
   (Model, Item, Action, init, update, close, toggleItem,
-<<<<<<< HEAD
-   getFirstSelected, view, viewLazy, updateData, selectFirst, select) where
-=======
-   getFirstSelected, view, updateData, selectFirst) where
->>>>>>> c3b43076
+   getFirstSelected, view, updateData, selectFirst, select) where
 
 {-| This is a component for selecting a single / multiple items
 form a list of choises, with lots of options.
