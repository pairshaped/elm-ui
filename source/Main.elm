--- conflicted
+++ resolved
@@ -366,13 +366,9 @@
     , input =
         Showcase.init
           (\_ ->
-<<<<<<< HEAD
             Ui.Input.init ""
               |> Ui.Input.placeholder "Type here..."
-=======
-            Ui.Input.init "" "Type here..."
               |> Ui.Input.showClearIcon True
->>>>>>> c7187904
           )
           Ui.Input.update
           (\_ -> Sub.none)
